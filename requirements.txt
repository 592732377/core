# required for Home Assistant core
requests>=2.0
pyyaml>=3.11

# optional, needed for specific components

# discovery
zeroconf>=0.16.0

# sun
pyephem>=3.7

# lights.hue
phue>=0.8

# media_player.cast
pychromecast>=0.5

# keyboard
pyuserinput>=0.1.9

# switch.tellstick, sensor.tellstick
tellcore-py>=1.0.4

# device_tracker.nmap
python-libnmap>=0.6.2

# notify.pushbullet
pushbullet.py>=0.7.1

# thermostat.nest
python-nest>=2.1

# z-wave
<<<<<<< HEAD
pydispatcher>=2.0.5

# pyyaml
pyyaml

# sensor.systemmonitor 
psutil
=======
pydispatcher>=2.0.5
>>>>>>> d3e107a8
<|MERGE_RESOLUTION|>--- conflicted
+++ resolved
@@ -32,14 +32,7 @@
 python-nest>=2.1
 
 # z-wave
-<<<<<<< HEAD
 pydispatcher>=2.0.5
 
-# pyyaml
-pyyaml
-
 # sensor.systemmonitor 
-psutil
-=======
-pydispatcher>=2.0.5
->>>>>>> d3e107a8
+psutil>=2.2.1