--- conflicted
+++ resolved
@@ -5,11 +5,7 @@
 from dataclasses import dataclass
 from typing import cast
 
-<<<<<<< HEAD
-from kasa import Device
-=======
 from kasa import Device, DeviceType
->>>>>>> 179c071e
 
 from homeassistant.components.sensor import (
     SensorDeviceClass,
