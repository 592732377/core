"""Common code for tplink."""

from __future__ import annotations

from abc import ABC, abstractmethod
from collections.abc import Awaitable, Callable, Coroutine
import logging
from typing import Any, Concatenate

<<<<<<< HEAD
from kasa import (
    AuthenticationException,
    Device,
    DeviceType,
    Feature,
    KasaException,
    TimeoutException,
)
=======
from kasa import AuthenticationError, Device, KasaException, TimeoutError
>>>>>>> 179c071e

from homeassistant.const import EntityCategory
from homeassistant.core import callback
from homeassistant.exceptions import HomeAssistantError
from homeassistant.helpers.device_registry import DeviceInfo
from homeassistant.helpers.entity import EntityDescription
from homeassistant.helpers.update_coordinator import CoordinatorEntity

from . import legacy_device_id
from .const import DOMAIN
from .coordinator import TPLinkDataUpdateCoordinator

_LOGGER = logging.getLogger(__name__)


def async_refresh_after[_T: CoordinatedTPLinkEntity, **_P](
    func: Callable[Concatenate[_T, _P], Awaitable[None]],
) -> Callable[Concatenate[_T, _P], Coroutine[Any, Any, None]]:
    """Define a wrapper to raise HA errors and refresh after."""

    async def _async_wrap(self: _T, *args: _P.args, **kwargs: _P.kwargs) -> None:
        try:
            await func(self, *args, **kwargs)
        except AuthenticationError as ex:
            self.coordinator.config_entry.async_start_reauth(self.hass)
            raise HomeAssistantError(
                translation_domain=DOMAIN,
                translation_key="device_authentication",
                translation_placeholders={
                    "func": func.__name__,
                    "exc": str(ex),
                },
            ) from ex
        except TimeoutError as ex:
            raise HomeAssistantError(
                translation_domain=DOMAIN,
                translation_key="device_timeout",
                translation_placeholders={
                    "func": func.__name__,
                    "exc": str(ex),
                },
            ) from ex
        except KasaException as ex:
            raise HomeAssistantError(
                translation_domain=DOMAIN,
                translation_key="device_error",
                translation_placeholders={
                    "func": func.__name__,
                    "exc": str(ex),
                },
            ) from ex
        await self.coordinator.async_request_refresh()

    return _async_wrap


class CoordinatedTPLinkEntity(CoordinatorEntity[TPLinkDataUpdateCoordinator], ABC):
    """Common base class for all coordinated tplink entities."""

    _attr_has_entity_name = True

    def __init__(
<<<<<<< HEAD
        self,
        device: Device,
        coordinator: TPLinkDataUpdateCoordinator,
        feature: Feature | None = None,
        parent: Device | None = None,
=======
        self, device: Device, coordinator: TPLinkDataUpdateCoordinator
>>>>>>> 179c071e
    ) -> None:
        """Initialize the entity."""
        super().__init__(coordinator)
        self.device: Device = device
<<<<<<< HEAD
        self._feature = feature
=======
        self._attr_unique_id = device.device_id
>>>>>>> 179c071e
        self._attr_device_info = DeviceInfo(
            # TODO: find out if connections have any use and/or if it should
            #  still be set for the main device.
            #  if set for child devices, all
            #  devices will be presented by a single device
            # connections={(dr.CONNECTION_NETWORK_MAC, device.mac)},
            identifiers={(DOMAIN, str(device.device_id))},
            manufacturer="TP-Link",
            model=device.model,
            name=device.alias,
            sw_version=device.hw_info["sw_ver"],
            hw_version=device.hw_info["hw_ver"],
        )

        if parent is not None:
            self._attr_device_info["via_device"] = (DOMAIN, parent.device_id)

        # The rest of the initialization takes care of setting a proper unique_id
        # This is transitional and will become cleaner as future platforms get converted.

        # If the unique id is already set, we don't need to do anything.
        if self._attr_unique_id is not None:
            # TODO: sensor and light are doing their own tricks on unique_ids.
            #  We should get rid of any special handling inside the platforms.
            return

        # If the entity is based on a feature, we use its ID as part of the unique id
        if feature is not None:
            self._attr_entity_category = self._category_for_feature(feature)

            # Special handling for legacy switch primary controls.
            if feature.id == "state":
                self._attr_unique_id = legacy_device_id(device)
                return

            self._attr_unique_id = f"{legacy_device_id(device)}_{feature.id}"
            _LOGGER.debug(
                "Initializing feature-based %s with category %s",
                self._attr_unique_id,
                self._attr_entity_category,
            )

        else:
            raise HomeAssistantError(
                "Entity not feature-based nor does define unique_id"
            )

    def _category_for_feature(self, feature: Feature) -> EntityCategory | None:
        """Return entity category for a feature."""
        match feature.category:
            # Main controls have no category
            case Feature.Category.Primary:
                return None
            case Feature.Category.Config:
                return EntityCategory.CONFIG
            case Feature.Category.Info:
                return EntityCategory.DIAGNOSTIC
            case Feature.Category.Debug:
                return EntityCategory.DIAGNOSTIC
            case _:
                _LOGGER.error(
                    "Unhandled category %s, fallback to DIAGNOSTIC", feature.category
                )
                return EntityCategory.DIAGNOSTIC

    @abstractmethod
    @callback
    def _async_update_attrs(self) -> None:
        """Platforms implement this to update the entity internals."""
        raise NotImplementedError

    @callback
    def _handle_coordinator_update(self) -> None:
        """Handle updated data from the coordinator."""
        try:
            self._async_update_attrs()
            self._attr_available = True
        except Exception as ex:  # noqa: BLE001
            if self._attr_available:
                _LOGGER.warning(
                    "Unable to read data for %s %s: %s",
                    self.device,
                    self.entity_description,
                    ex,
                )
            self._attr_available = False

        super()._handle_coordinator_update()


def _entities_for_device[_E: CoordinatedTPLinkEntity](
    device: Device,
    *,
    feature_type: Feature.Type,
    entity_class: type[_E],
    coordinator: TPLinkDataUpdateCoordinator,
    parent: Device | None = None,
) -> list[_E]:
    """Return a list of entities to add.

    This filters out unwanted features to avoid creating unnecessary entities
    for device features that are implemented by specialized platforms like light.
    """

    def _filter(dev: Device, feat: Feature) -> bool:
        if feat.type != feature_type:
            return False

        # We skip primary features for device types that have specialized platforms,
        #  like light for lights.
        ignore_primary_controls_devicetypes = [
            DeviceType.Bulb,
            DeviceType.LightStrip,
            DeviceType.Dimmer,
            DeviceType.Thermostat,
        ]
        if (
            feat.category == Feature.Category.Primary
            and dev.device_type in ignore_primary_controls_devicetypes
        ):
            return False

        return True

    return [
        entity_class(device, coordinator, feat, parent=parent)
        for feat in device.features.values()
        if _filter(device, feat)
    ]


def _entities_for_device_and_its_children[_E: CoordinatedTPLinkEntity](
    device: Device,
    *,
    feature_type: Feature.Type,
    entity_class: type[_E],
    coordinator: TPLinkDataUpdateCoordinator,
) -> list[_E]:
    """Create entities for device and its children.

    This is a helper that calls *_entities_for_device* for the device and its children.
    """
    entities = []
    if device.children:
        _LOGGER.debug("Initializing device with %s children", len(device.children))
        for child in device.children:
            entities.extend(
                _entities_for_device(
                    child,
                    feature_type=feature_type,
                    entity_class=entity_class,
                    coordinator=coordinator,
                    parent=device,
                )
            )

    entities.extend(
        _entities_for_device(
            device,
            feature_type=feature_type,
            entity_class=entity_class,
            coordinator=coordinator,
        )
    )

    return entities


# TODO: use typing.Unpack or find a better way to pass platform-specific kwargs
def _description_for_feature[_D: EntityDescription](
    desc_cls: type[_D], feature: Feature, **kwargs: Any
) -> _D:
    """Return description object for the given feature.

    This is responsible for setting the common parameters & deciding based on feature id
    which additional parameters are passed.
    """

    # Disable all debug features that are not explicitly enabled.
    if "entity_registry_enabled_default" not in kwargs:
        kwargs["entity_registry_enabled_default"] = (
            feature.category is not Feature.Category.Debug
        )

    return desc_cls(
        key=feature.id,
        translation_key=feature.id,
        name=feature.name,
        # TODO: Setting an icon overrides the icon set by translations
        # icon=feature.icon,
        **kwargs,
    )<|MERGE_RESOLUTION|>--- conflicted
+++ resolved
@@ -7,18 +7,14 @@
 import logging
 from typing import Any, Concatenate
 
-<<<<<<< HEAD
 from kasa import (
-    AuthenticationException,
+    AuthenticationError,
     Device,
     DeviceType,
     Feature,
     KasaException,
-    TimeoutException,
+    TimeoutError,
 )
-=======
-from kasa import AuthenticationError, Device, KasaException, TimeoutError
->>>>>>> 179c071e
 
 from homeassistant.const import EntityCategory
 from homeassistant.core import callback
@@ -81,24 +77,16 @@
     _attr_has_entity_name = True
 
     def __init__(
-<<<<<<< HEAD
         self,
         device: Device,
         coordinator: TPLinkDataUpdateCoordinator,
         feature: Feature | None = None,
         parent: Device | None = None,
-=======
-        self, device: Device, coordinator: TPLinkDataUpdateCoordinator
->>>>>>> 179c071e
     ) -> None:
         """Initialize the entity."""
         super().__init__(coordinator)
         self.device: Device = device
-<<<<<<< HEAD
         self._feature = feature
-=======
-        self._attr_unique_id = device.device_id
->>>>>>> 179c071e
         self._attr_device_info = DeviceInfo(
             # TODO: find out if connections have any use and/or if it should
             #  still be set for the main device.
@@ -119,32 +107,30 @@
         # The rest of the initialization takes care of setting a proper unique_id
         # This is transitional and will become cleaner as future platforms get converted.
 
-        # If the unique id is already set, we don't need to do anything.
-        if self._attr_unique_id is not None:
-            # TODO: sensor and light are doing their own tricks on unique_ids.
-            #  We should get rid of any special handling inside the platforms.
-            return
+        # TODO: sensor and light are doing their own tricks on unique_ids.
+        #  We should get rid of any special handling inside the platforms.
 
         # If the entity is based on a feature, we use its ID as part of the unique id
-        if feature is not None:
+        if self._attr_unique_id is None and feature is not None:
             self._attr_entity_category = self._category_for_feature(feature)
 
             # Special handling for legacy switch primary controls.
             if feature.id == "state":
                 self._attr_unique_id = legacy_device_id(device)
-                return
-
-            self._attr_unique_id = f"{legacy_device_id(device)}_{feature.id}"
-            _LOGGER.debug(
-                "Initializing feature-based %s with category %s",
-                self._attr_unique_id,
-                self._attr_entity_category,
-            )
-
-        else:
+            else:
+                self._attr_unique_id = f"{legacy_device_id(device)}_{feature.id}"
+                _LOGGER.debug(
+                    "Initializing feature-based %s with category %s",
+                    self._attr_unique_id,
+                    self._attr_entity_category,
+                )
+
+        elif self._attr_unique_id is None:
             raise HomeAssistantError(
                 "Entity not feature-based nor does define unique_id"
             )
+        self._async_update_attrs()
+        self._attr_available = True
 
     def _category_for_feature(self, feature: Feature) -> EntityCategory | None:
         """Return entity category for a feature."""
